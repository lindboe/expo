import Constants from 'expo-constants';
import { EventEmitter, EventSubscription } from 'fbemitter';
import invariant from 'invariant';
import { AsyncStorage, Platform } from 'react-native';
import DeviceEventEmitter from 'react-native/Libraries/EventEmitter/RCTDeviceEventEmitter';
import ExponentNotifications from './ExponentNotifications';
<<<<<<< HEAD
import {
  Notification,
  LocalNotification,
  Channel,
  ActionType,
  LocalNotificationId,
} from './Notifications.types';
=======

type Notification = {
  origin: 'selected' | 'received';
  data: any;
  remote: boolean;
  isMultiple: boolean;
};

type LocalNotification = {
  title: string;
  // How should we deal with body being required on iOS but not on Android?
  body?: string;
  data?: any;
  categoryId?: string;
  ios?: {
    sound?: boolean;
  };
  android?: {
    channelId?: string;
    icon?: string;
    color?: string;
    sticky?: boolean;
    link?: string;
  };
};

type Channel = {
  name: string;
  description?: string;
  priority?: string;
  sound?: boolean;
  vibrate?: boolean | number[];
  badge?: boolean;
};

type ActionType = {
  actionId: string;
  buttonTitle: string;
  isDestructive?: boolean;
  isAuthenticationRequired?: boolean;
  textInput?: {
    submitButtonTitle: string;
    placeholder: string;
  };
};

// Android assigns unique number to each notification natively.
// Since that's not supported on iOS, we generate an unique string.
type LocalNotificationId = string | number;

>>>>>>> 68fa32a8
let _emitter;
let _initialNotification;

function _maybeInitEmitter() {
  if (!_emitter) {
    _emitter = new EventEmitter();
    DeviceEventEmitter.addListener('Exponent.notification', _emitNotification);
  }
}

function _emitNotification(notification) {
  if (typeof notification === 'string') {
    notification = JSON.parse(notification);
  }

  /* Don't mutate the original notification */
  notification = { ...notification };

  if (typeof notification.data === 'string') {
    try {
      notification.data = JSON.parse(notification.data);
    } catch (e) {
      // It's actually just a string, that's fine
    }
  }

  _emitter.emit('notification', notification);
}

function _processNotification(notification) {
  notification = Object.assign({}, notification);

  if (!notification.data) {
    notification.data = {};
  }

  if (notification.hasOwnProperty('count')) {
    delete notification.count;
  }

  // Delete any Android properties on iOS and merge the iOS properties on root notification object
  if (Platform.OS === 'ios') {
    if (notification.android) {
      delete notification.android;
    }

    if (notification.ios) {
      notification = Object.assign(notification, notification.ios);
      delete notification.ios;
    }
  }

  // Delete any iOS properties on Android and merge the Android properties on root notification
  // object
  if (Platform.OS === 'android') {
    if (notification.ios) {
      delete notification.ios;
    }

    if (notification.android) {
      notification = Object.assign(notification, notification.android);
      delete notification.android;
    }
  }

  return notification;
}

function _validateNotification(notification) {
  if (Platform.OS === 'ios') {
    invariant(
      !!notification.title && !!notification.body,
      'Local notifications on iOS require both a title and a body'
    );
  } else if (Platform.OS === 'android') {
    invariant(!!notification.title, 'Local notifications on Android require a title');
  }
}

let ASYNC_STORAGE_PREFIX = '__expo_internal_channel_';
// TODO: remove this before releasing
// this will always be `true` for SDK 28+
let IS_USING_NEW_BINARY = typeof ExponentNotifications.createChannel === 'function';

async function _legacyReadChannel(id: string): Promise<Channel | null> {
  try {
    let channelString = await AsyncStorage.getItem(`${ASYNC_STORAGE_PREFIX}${id}`);
    if (channelString) {
      return JSON.parse(channelString);
    }
  } catch (e) {}
  return null;
}

function _legacyDeleteChannel(id: string): Promise<void> {
  return AsyncStorage.removeItem(`${ASYNC_STORAGE_PREFIX}${id}`);
}

if (Platform.OS === 'android') {
  AsyncStorage.clear = async function(callback?: (error?: Error) => void): Promise<void> {
    try {
      let keys = await AsyncStorage.getAllKeys();
      let result = null;
      if (keys && keys.length) {
        let filteredKeys = keys.filter(key => !key.startsWith(ASYNC_STORAGE_PREFIX));
        await AsyncStorage.multiRemove(filteredKeys);
      }
      callback && callback();
    } catch (e) {
      callback && callback(e);
      throw e;
    }
  };
}

// This codepath will never be triggered in SDK 28 and above
// TODO: remove before releasing
function _legacySaveChannel(id: string, channel: Channel): Promise<void> {
  return AsyncStorage.setItem(`${ASYNC_STORAGE_PREFIX}${id}`, JSON.stringify(channel));
}

export default {
  /* Only used internally to initialize the notification from top level props */
  _setInitialNotification(notification: Notification) {
    _initialNotification = notification;
  },

  // User passes set of actions titles.
  createCategoryAsync(categoryId: string, actions: ActionType[]): Promise<void> {
    return ExponentNotifications.createCategoryAsync(categoryId, actions);
  },

  deleteCategoryAsync(categoryId: string): Promise<void> {
    return ExponentNotifications.deleteCategoryAsync(categoryId);
  },

  /* Re-export */
  getExpoPushTokenAsync(): Promise<string> {
    if (!Constants.isDevice) {
      throw new Error(`Must be on a physical device to get an Expo Push Token`);
    }
    return ExponentNotifications.getExponentPushTokenAsync();
  },

  getDevicePushTokenAsync: (config: {
    gcmSenderId?: string;
  }): Promise<{ type: string; data: string }> =>
    ExponentNotifications.getDevicePushTokenAsync(config || {}),

  createChannelAndroidAsync(id: string, channel: Channel): Promise<void> {
    if (Platform.OS !== 'android') {
      console.warn(`createChannelAndroidAsync(...) has no effect on ${Platform.OS}`);
      return Promise.resolve();
    }
    // This codepath will never be triggered in SDK 28 and above
    // TODO: remove before releasing
    if (!IS_USING_NEW_BINARY) {
      return _legacySaveChannel(id, channel);
    }
    return ExponentNotifications.createChannel(id, channel);
  },

  deleteChannelAndroidAsync(id: string): Promise<void> {
    if (Platform.OS === 'ios') {
      console.warn('deleteChannelAndroidAsync(...) has no effect on iOS');
      return Promise.resolve();
    }
    // This codepath will never be triggered in SDK 28 and above
    // TODO: remove before releasing
    if (!IS_USING_NEW_BINARY) {
      return Promise.resolve();
    }
    return ExponentNotifications.deleteChannel(id);
  },

  /* Shows a notification instantly */
  async presentLocalNotificationAsync(
    notification: LocalNotification
  ): Promise<LocalNotificationId> {
    _validateNotification(notification);
    let nativeNotification = _processNotification(notification);

    if (Platform.OS !== 'android') {
      return await ExponentNotifications.presentLocalNotification(nativeNotification);
    } else {
      let _channel;
      if (nativeNotification.channelId) {
        _channel = await _legacyReadChannel(nativeNotification.channelId);
      }

      if (IS_USING_NEW_BINARY) {
        // delete the legacy channel from AsyncStorage so this codepath isn't triggered anymore
        _legacyDeleteChannel(nativeNotification.channelId);
        return ExponentNotifications.presentLocalNotificationWithChannel(
          nativeNotification,
          _channel
        );
      } else {
        // TODO: remove this codepath before releasing, it will never be triggered on SDK 28+
        // channel does not actually exist, so add its settings to the individual notification
        if (_channel) {
          nativeNotification.sound = _channel.sound;
          nativeNotification.priority = _channel.priority;
          nativeNotification.vibrate = _channel.vibrate;
        }
        return ExponentNotifications.presentLocalNotification(nativeNotification);
      }
    }
  },

  /* Schedule a notification at a later date */
  async scheduleLocalNotificationAsync(
    notification: LocalNotification,
    options: {
      time?: Date | number;
      repeat?: 'minute' | 'hour' | 'day' | 'week' | 'month' | 'year';
      intervalMs?: number;
    } = {}
  ): Promise<LocalNotificationId> {
    // set now at the beginning of the method, to prevent potential weird warnings when we validate
    // options.time later on
    const now = Date.now();

    // Validate and process the notification data
    _validateNotification(notification);
    let nativeNotification = _processNotification(notification);

    // Validate `options.time`
    if (options.time) {
      let timeAsDateObj: Date | null = null;
      if (options.time && typeof options.time === 'number') {
        timeAsDateObj = new Date(options.time);
        if (timeAsDateObj.toString() === 'Invalid Date') {
          timeAsDateObj = null;
        }
      } else if (options.time && options.time instanceof Date) {
        timeAsDateObj = options.time;
      }

      // If we couldn't convert properly, throw an error
      if (!timeAsDateObj) {
        throw new Error(
          `Provided value for "time" is invalid. Please verify that it's either a number representing Unix Epoch time in milliseconds, or a valid date object.`
        );
      }

      // If someone passes in a value that is too small, say, by an order of 1000 (it's common to
      // accidently pass seconds instead of ms), display a warning.
      if (timeAsDateObj.getTime() < now) {
        console.warn(
          `Provided value for "time" is before the current date. Did you possibly pass number of seconds since Unix Epoch instead of number of milliseconds?`
        );
      }

      options = {
        ...options,
        time: timeAsDateObj.getTime(),
      };
    }

    if (options.intervalMs != null && options.repeat != null) {
      throw new Error(`Pass either the "repeat" option or "intervalMs" option, not both`);
    }

    // Validate options.repeat
    if (options.repeat != null) {
      const validOptions = new Set(['minute', 'hour', 'day', 'week', 'month', 'year']);
      if (!validOptions.has(options.repeat)) {
        throw new Error(
          `Pass one of ['minute', 'hour', 'day', 'week', 'month', 'year'] as the value for the "repeat" option`
        );
      }
    }

    if (options.intervalMs != null) {
      if (Platform.OS === 'ios') {
        throw new Error(`The "intervalMs" option is not supported on iOS`);
      }

      if (options.intervalMs <= 0 || !Number.isInteger(options.intervalMs)) {
        throw new Error(
          `Pass an integer greater than zero as the value for the "intervalMs" option`
        );
      }
    }

    if (Platform.OS === 'ios') {
      if (options.repeat) {
        console.warn(
          'Ability to schedule an automatically repeated notification is deprecated on iOS and will be removed in the next SDK release.'
        );
        return ExponentNotifications.legacyScheduleLocalRepeatingNotification(
          nativeNotification,
          options
        );
      }

      return ExponentNotifications.scheduleLocalNotification(nativeNotification, options);
    } else {
      let _channel;
      if (nativeNotification.channelId) {
        _channel = await _legacyReadChannel(nativeNotification.channelId);
      }

      if (IS_USING_NEW_BINARY) {
        // delete the legacy channel from AsyncStorage so this codepath isn't triggered anymore
        _legacyDeleteChannel(nativeNotification.channelId);
        return ExponentNotifications.scheduleLocalNotificationWithChannel(
          nativeNotification,
          options,
          _channel
        );
      } else {
        // TODO: remove this codepath before releasing, it will never be triggered on SDK 28+
        // channel does not actually exist, so add its settings to the individual notification
        if (_channel) {
          nativeNotification.sound = _channel.sound;
          nativeNotification.priority = _channel.priority;
          nativeNotification.vibrate = _channel.vibrate;
        }
        return ExponentNotifications.scheduleLocalNotification(nativeNotification, options);
      }
    }
  },

  /* Dismiss currently shown notification with ID (Android only) */
  async dismissNotificationAsync(notificationId: LocalNotificationId): Promise<void> {
    if (Platform.OS === 'android') {
      return ExponentNotifications.dismissNotification(notificationId);
    } else {
      throw new Error('Dismissing notifications is not supported on iOS');
    }
  },

  /* Dismiss all currently shown notifications (Android only) */
  async dismissAllNotificationsAsync(): Promise<void> {
    if (Platform.OS === 'android') {
      return ExponentNotifications.dismissAllNotifications();
    } else {
      throw new Error('Dismissing notifications is not supported on iOS');
    }
  },

  /* Cancel scheduled notification notification with ID */
  cancelScheduledNotificationAsync(notificationId: LocalNotificationId): Promise<void> {
    return ExponentNotifications.cancelScheduledNotificationAsync(notificationId);
  },

  /* Cancel all scheduled notifications */
  cancelAllScheduledNotificationsAsync(): Promise<void> {
    return ExponentNotifications.cancelAllScheduledNotificationsAsync();
  },

  /* Primary public api */
  addListener(listener: (notification: Notification) => unknown): EventSubscription {
    _maybeInitEmitter();

    if (_initialNotification) {
      const initialNotification = _initialNotification;
      _initialNotification = null;
      setTimeout(() => {
        _emitNotification(initialNotification);
      }, 0);
    }

    return _emitter.addListener('notification', listener);
  },

  async getBadgeNumberAsync(): Promise<number> {
    if (!ExponentNotifications.getBadgeNumberAsync) {
      return 0;
    }
    return ExponentNotifications.getBadgeNumberAsync();
  },

  async setBadgeNumberAsync(number: number): Promise<void> {
    if (!ExponentNotifications.setBadgeNumberAsync) {
      return;
    }
    return ExponentNotifications.setBadgeNumberAsync(number);
  },
};<|MERGE_RESOLUTION|>--- conflicted
+++ resolved
@@ -4,7 +4,6 @@
 import { AsyncStorage, Platform } from 'react-native';
 import DeviceEventEmitter from 'react-native/Libraries/EventEmitter/RCTDeviceEventEmitter';
 import ExponentNotifications from './ExponentNotifications';
-<<<<<<< HEAD
 import {
   Notification,
   LocalNotification,
@@ -12,58 +11,6 @@
   ActionType,
   LocalNotificationId,
 } from './Notifications.types';
-=======
-
-type Notification = {
-  origin: 'selected' | 'received';
-  data: any;
-  remote: boolean;
-  isMultiple: boolean;
-};
-
-type LocalNotification = {
-  title: string;
-  // How should we deal with body being required on iOS but not on Android?
-  body?: string;
-  data?: any;
-  categoryId?: string;
-  ios?: {
-    sound?: boolean;
-  };
-  android?: {
-    channelId?: string;
-    icon?: string;
-    color?: string;
-    sticky?: boolean;
-    link?: string;
-  };
-};
-
-type Channel = {
-  name: string;
-  description?: string;
-  priority?: string;
-  sound?: boolean;
-  vibrate?: boolean | number[];
-  badge?: boolean;
-};
-
-type ActionType = {
-  actionId: string;
-  buttonTitle: string;
-  isDestructive?: boolean;
-  isAuthenticationRequired?: boolean;
-  textInput?: {
-    submitButtonTitle: string;
-    placeholder: string;
-  };
-};
-
-// Android assigns unique number to each notification natively.
-// Since that's not supported on iOS, we generate an unique string.
-type LocalNotificationId = string | number;
-
->>>>>>> 68fa32a8
 let _emitter;
 let _initialNotification;
 
